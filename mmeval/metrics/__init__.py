--- conflicted
+++ resolved
@@ -38,11 +38,7 @@
     'StructuralSimilarity', 'SignalNoiseRatio', 'MultiLabelMetric',
     'AveragePrecision', 'AVAMeanAP', 'BLEU', 'DOTAMeanAP',
     'SumAbsoluteDifferences', 'GradientError', 'MattingMeanSquaredError',
-<<<<<<< HEAD
-    'ConnectivityError', 'ROUGE', 'Perplexity'
-=======
-    'ConnectivityError', 'ROUGE', 'KeypointEndPointError'
->>>>>>> a4d01f01
+    'ConnectivityError', 'ROUGE', 'Perplexity', 'KeypointEndPointError'
 ]
 
 _deprecated_msg = (
